--- conflicted
+++ resolved
@@ -3,13 +3,7 @@
 import { ScriptRuntime } from '../../src/runtime/ScriptRuntime';
 import { IRuntimeBlock } from '../../src/runtime/IRuntimeBlock';
 import { WodScript } from '../../src/WodScript';
-<<<<<<< HEAD
 import { JitCompiler } from '../../src/runtime/JitCompiler';
-=======
-import { JitCompiler, RuntimeJitStrategies } from '../../src/runtime/JitCompiler';
-import { FragmentCompilationManager } from '../../src/runtime/FragmentCompilationManager';
-import { CountdownStrategy, RoundsStrategy, EffortStrategy, TimerStrategy, TimeBoundStrategy, TimeBoundedRoundsStrategy, CountdownRoundsStrategy } from '../../src/runtime/strategies';
->>>>>>> 403fefb1
 import { MdTimerRuntime } from '../../src/parser/md-timer';
 import { CodeMetadata } from '../../src/CodeMetadata';
 import { RuntimeBlock } from '@/runtime/RuntimeBlock';
@@ -275,7 +269,7 @@
 }) {
   if (!snapshot) {
     return (
-      <div className="bg-gray-100 border rounded-lg p-4 text-center text-gray-500 text-sm">
+      <div className="bg-gray-100 border rounded-lg p-4 text-center text-gray-500 text-sm">        
         No memory data available (using ScriptRuntime instead of ScriptRuntime)
       </div>
     );
@@ -380,7 +374,7 @@
 
 export interface JitCompilerDemoProps {
   initialScript?: string;
-  runtime?: ScriptRuntime ;
+  runtime?: ScriptRuntime;
 }
 
 const toMockBlock = (block: IRuntimeBlock, depth: number, scriptLines: string[]): MockRuntimeBlock => {
@@ -457,13 +451,8 @@
       
     // Don't override console.log - it causes infinite recursion
     // Just use the standard console.log
-<<<<<<< HEAD
 
     const jitCompiler = new JitCompiler([]);
-=======
-    
-    const jitCompiler = new JitCompiler(wodScript, fragmentCompiler, strategyManager);
->>>>>>> 403fefb1
     const runtime = new ScriptRuntime(wodScript, jitCompiler);
     
     // Initialize with the root block
@@ -475,9 +464,9 @@
     return runtime;
   };
 
-  const [runtime, setRuntime] = useState<ScriptRuntime | ScriptRuntime>(() => 
-    initialRuntime || createRuntime(initialScript)
-  );
+  const [runtime, setRuntime] = useState<ScriptRuntime | ScriptRuntime>(() => {
+    return initialRuntime || createRuntime(initialScript);
+  });
 
   // Update runtime when script changes
   useEffect(() => {
