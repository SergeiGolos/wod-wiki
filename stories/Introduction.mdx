--- conflicted
+++ resolved
@@ -1,5 +1,4 @@
 import { Meta } from "@storybook/blocks";
-<<<<<<< HEAD
 import { WodContainer } from "../src/components/WodContainer";
 import { DemoWodContainer } from "../src/components/DemoWodContainer";
 
@@ -93,253 +92,4 @@
 
 
 
-The parser will automatically recognize and format your workout appropriately based on these syntax rules.
-=======
-import Github from "./assets/github.svg";
-import Discord from "./assets/discord.svg";
-import Youtube from "./assets/youtube.svg";
-import Tutorials from "./assets/tutorials.svg";
-import Styling from "./assets/styling.png";
-import Context from "./assets/context.png";
-import Assets from "./assets/assets.png";
-import Docs from "./assets/docs.png";
-import Share from "./assets/share.png";
-import FigmaPlugin from "./assets/figma-plugin.png";
-import Testing from "./assets/testing.png";
-import Accessibility from "./assets/accessibility.png";
-import Theming from "./assets/theming.png";
-import AddonLibrary from "./assets/addon-library.png";
-
-import { WodContainer } from "../src/components/WodContainer";
-
-export const RightArrow = () => <svg 
-    viewBox="0 0 14 14" 
-    width="8px" 
-    height="14px" 
-    style={{ 
-      marginLeft: '4px',
-      display: 'inline-block',
-      shapeRendering: 'inherit',
-      verticalAlign: 'middle',
-      fill: 'currentColor',
-      'path fill': 'currentColor'
-    }}
->
-  <path d="m11.1 7.35-5.5 5.5a.5.5 0 0 1-.7-.7L10.04 7 4.9 1.85a.5.5 0 1 1 .7-.7l5.5 5.5c.2.2.2.5 0 .7Z" />
-</svg>
-
-<Meta title="Getting Started" />
-
-<div className="sb-container">
-  <div className='sb-section-title'>
-    # Getting Started    
-
-    Write your fitness journey in the WOD Wiki
-
-    WOD Wiki is not only a tool for writing code. It's a powerful tool for tracking all your fitness efforts, whether you're a casual runner or a serious athlete. Write your warmups, workouts, and cool downs. Track your progress with code snippets that render as tables, charts, and even interactive components. Share your journey with others and get feedback in the form of comments. The WOD Wiki is your ultimate fitness companion.
-
-    
-  </div>
-  <div className="sb-section">
-    <div className="sb-section-item">
-      <img src={Assets} alt="A representation of typography and image assets" />      
-      <h4 className="sb-section-item-heading">Freetext Entry with Markdown</h4>
-      <p className="sb-section-item-paragraph">Like with web applications, there are many ways to include CSS within Storybook. Learn more about setting up styling within Storybook.</p>
-      <a
-        href="https://storybook.js.org/docs/configure/styling-and-css/?renderer=html"
-        target="_blank"
-      >Learn more<RightArrow /></a>
-    </div>
-    <div className="sb-section-item">
-      <img
-        src={Context}
-        alt="An abstraction representing the composition of data for a component"
-      />
-      <h4 className="sb-section-item-heading">Powerful Parsing Engine</h4>
-      <p className="sb-section-item-paragraph">Often when a story doesn't render, it's because your component is expecting a specific environment or context (like a theme provider) to be available.</p>
-      <a
-        href="https://storybook.js.org/docs/writing-stories/decorators/?renderer=html#context-for-mocking"
-        target="_blank"
-      >Learn more<RightArrow /></a>
-    </div>
-    <div className="sb-section-item">
-      <img
-        src={Styling}
-        alt="A wall of logos representing different styling technologies"
-      />
-      <div>
-        <h4 className="sb-section-item-heading">Load assets and resources</h4>
-        <p className="sb-section-item-paragraph">To link static files (like fonts) to your projects and stories, use the
-        `staticDirs` configuration option to specify folders to load when
-        starting Storybook.</p>
-        <a
-          href="https://storybook.js.org/docs/configure/images-and-assets/?renderer=html"
-          target="_blank"
-        >Learn more<RightArrow /></a>
-      </div>
-    </div>
-  </div>
-</div>
-<div className="sb-container">
-  <WodContainer />
-  
-</div>
-
-<style>
-  {`
-  .sb-container {
-    margin-bottom: 48px;
-  }
-
-  .sb-section {
-    width: 100%;
-    display: flex;
-    flex-direction: row;
-    gap: 20px;
-  }
-
-  img {
-    object-fit: cover;
-  }
-
-  .sb-section-title {
-    margin-bottom: 32px;
-  }
-
-  .sb-section a:not(h1 a, h2 a, h3 a) {
-    font-size: 14px;
-  }
-
-  .sb-section-item, .sb-grid-item {
-    flex: 1;
-    display: flex;
-    flex-direction: column;
-  }
-
-  .sb-section-item-heading {
-    padding-top: 20px !important;
-    padding-bottom: 5px !important;
-    margin: 0 !important;
-  }
-  .sb-section-item-paragraph {
-    margin: 0;
-    padding-bottom: 10px;
-  }
-
-  .sb-chevron {
-    margin-left: 5px;
-  }
-
-  .sb-features-grid {
-    display: grid;
-    grid-template-columns: repeat(2, 1fr);
-    grid-gap: 32px 20px;
-  }
-
-  .sb-socials {
-    display: grid;
-    grid-template-columns: repeat(4, 1fr);
-  }
-
-  .sb-socials p {
-    margin-bottom: 10px;
-  }
-
-  .sb-explore-image {
-    max-height: 32px;
-    align-self: flex-start;
-  }
-
-  .sb-addon {
-    width: 100%;
-    display: flex;
-    align-items: center;
-    position: relative;
-    background-color: #EEF3F8;
-    border-radius: 5px;
-    border: 1px solid rgba(0, 0, 0, 0.05);
-    background: #EEF3F8;
-    height: 180px;
-    margin-bottom: 48px;
-    overflow: hidden;
-  }
-
-  .sb-addon-text {
-    padding-left: 48px;
-    max-width: 240px;
-  }
-
-  .sb-addon-text h4 {
-    padding-top: 0px;
-  }
-
-  .sb-addon-img {
-    position: absolute;
-    left: 345px;
-    top: 0;
-    height: 100%;
-    width: 200%;
-    overflow: hidden;
-  }
-
-  .sb-addon-img img {
-    width: 650px;
-    transform: rotate(-15deg);
-    margin-left: 40px;
-    margin-top: -72px;
-    box-shadow: 0 0 1px rgba(255, 255, 255, 0);
-    backface-visibility: hidden;
-  }
-
-  @media screen and (max-width: 800px) {
-    .sb-addon-img {
-      left: 300px;
-    }
-  }
-
-  @media screen and (max-width: 600px) {
-    .sb-section {
-      flex-direction: column;
-    }
-
-    .sb-features-grid {
-      grid-template-columns: repeat(1, 1fr);
-    }
-
-    .sb-socials {
-      grid-template-columns: repeat(2, 1fr);
-    }
-
-    .sb-addon {
-      height: 280px;
-      align-items: flex-start;
-      padding-top: 32px;
-      overflow: hidden;
-    }
-
-    .sb-addon-text {
-      padding-left: 24px;
-    }
-
-    .sb-addon-img {
-      right: 0;
-      left: 0;
-      top: 130px;
-      bottom: 0;
-      overflow: hidden;
-      height: auto;
-      width: 124%;
-    }
-
-    .sb-addon-img img {
-      width: 1200px;
-      transform: rotate(-12deg);
-      margin-left: 0;
-      margin-top: 48px;
-      margin-bottom: -40px;
-      margin-left: -24px;
-    }
-  }
-  `}
-</style>
->>>>>>> fa69ccb9
+The parser will automatically recognize and format your workout appropriately based on these syntax rules.