--- conflicted
+++ resolved
@@ -1,5 +1,4 @@
 import React, { MutableRefObject } from 'react';
-<<<<<<< HEAD
 import { ResultSpan, ITimerRuntime, MetricValue, RuntimeMetricEdit, TimerFromSeconds } from '@/core/timer.types';
 import EditableMetricCell, { createMetricValidation } from '../common/EditableMetricCell';
 
@@ -14,9 +13,6 @@
   }
   return null; // Return null if parsing fails
 };
-=======
-import { ResultSpan, MetricValue } from '@/core/timer.types';
->>>>>>> 8c385d56
 
 interface EventsViewProps {
   results: ResultSpan[];
@@ -28,16 +24,9 @@
   runtime
 }) => {
   const sortedResults = [...results].sort((a, b) => {
-<<<<<<< HEAD
     const timeA = a.stop?.timestamp || a.start?.timestamp || new Date();
     const timeB = b.stop?.timestamp || b.start?.timestamp || new Date();
     return timeB.getTime() - timeA.getTime();
-=======
-    // Use the stop timestamp for comparison, or createdAt if stop is not available
-    const timeA = a.stop?.timestamp || a.start?.timestamp || Date.now();
-    const timeB = b.stop?.timestamp || b.start?.timestamp || Date.now();
-    return timeB - timeA; // Reverse order (newest first)
->>>>>>> 8c385d56
   });
 
   const formatTimestamp = (timestamp: number): string => {
@@ -74,7 +63,6 @@
               </tr>
             </thead>
             <tbody className="bg-white divide-y divide-gray-200">
-<<<<<<< HEAD
               {sortedResults.map((result) => {
                 const effort = result.metrics?.[0]?.effort || 'Event';
                 const resistance = result.metrics?.find(m => m.resistance);
@@ -96,29 +84,10 @@
                   )
                 }
 
-=======
-              {sortedResults.map((result, index) => {
-                // Get the effort name from the first metric if available
-                const effort = result.metrics && result.metrics.length > 0 
-                  ? result.metrics[0].effort 
-                  : 'Event';
-                
-                // Calculate totals for this result span
-                const totalReps = result.metrics?.reduce((sum, m) => sum + m.repetitions, 0) || 0;
-                
-                // Find the first metric with resistance and distance values
-                const resistanceMetric = result.metrics?.find(m => m.resistance)?.resistance;
-                const distanceMetric = result.metrics?.find(m => m.distance)?.distance;
-                
->>>>>>> 8c385d56
                 return (
                   <tr key={resultId} className="hover:bg-gray-50">
                     <td className="px-3 py-2 whitespace-nowrap text-sm text-gray-500">
-<<<<<<< HEAD
                       {formatTimestamp(result.stop?.timestamp?.getTime() || result.start?.timestamp?.getTime() || 0)}
-=======
-                      {formatTimestamp(result.stop?.timestamp || 0)}
->>>>>>> 8c385d56
                     </td>
                     <td className="px-3 py-2 whitespace-nowrap text-sm font-medium text-gray-900">
                       {effort}
@@ -135,7 +104,6 @@
                         validate={repValidation}
                         />
                     </td>
-<<<<<<< HEAD
                     <td className="px-3 py-2 whitespace-nowrap text-sm text-gray-500 text-right">
                       <EditableMetricCell
                         initialValue={resistance?.resistance} // Will be '-' if no data
@@ -153,13 +121,6 @@
                         blockKey={result.blockKey!} index={result.index!}   
                         validate={distanceValidation}
                         />
-=======
-                    <td className="px-3 py-2 whitespace-nowrap text-sm text-gray-500">
-                      {formatMetricValue(resistanceMetric)}
-                    </td>
-                    <td className="px-3 py-2 whitespace-nowrap text-sm text-gray-500">
-                      {formatMetricValue(distanceMetric)}
->>>>>>> 8c385d56
                     </td>
                   </tr>
                 );
