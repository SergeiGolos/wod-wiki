--- conflicted
+++ resolved
@@ -28,13 +28,8 @@
       repetitions: metric.repetitions,
       resistance: metric.resistance,
       distance: metric.distance,
-<<<<<<< HEAD
       duration: result.duration ? result.duration() / 1000 : 0, // duration in seconds
       timestamp: result.stop?.timestamp || result.start?.timestamp || Date.now() // Use stop, start, or current timestamp
-=======
-      duration: result.duration ? result.duration() / 1000 : 0, 
-      timestamp: result.stop?.timestamp || Date.now() 
->>>>>>> 8c385d56
     }))
   );
 
@@ -46,10 +41,7 @@
     return acc;
   }, {} as Record<string, ResultMetricItem[]>);
 
-<<<<<<< HEAD
   // Calculate totals for each effort group and reverse the order of items
-=======
->>>>>>> 8c385d56
   const effortGroups = Object.entries(groupedByEffort).map(([effort, items]) => {
     const reversedItems = [...items].reverse();
     
@@ -58,7 +50,6 @@
     
     // Calculate the total weight (resistance)
     const totalWeight = items.reduce((acc, item) => {
-<<<<<<< HEAD
       if (item.resistance && item.resistance.value > 0) {
         const reps = item.repetitions?.value ?? 1;
         return acc + (item.resistance.value * (reps > 0 ? reps : 1));
@@ -71,33 +62,15 @@
       if (item.distance && item.distance.value > 0) {
         const reps = item.repetitions?.value ?? 1;
         return acc + (item.distance.value * (reps > 0 ? reps : 1));
-=======
-      if (item.resistance?.value) {
-        return acc + (item.resistance.value * item.repetitions);
       }
       return acc;
     }, 0);
     
-    // Calculate the total distance
-    const totalDistance = items.reduce((acc, item) => {      
-      if (item.distance?.value) {
-        return acc + (item.distance.value * item.repetitions);
->>>>>>> 8c385d56
-      }
-      return acc;
-    }, 0);
-    
-<<<<<<< HEAD
     // Get the weight unit if any weight items exist
     const weightUnit = items.find(item => item.resistance)?.resistance?.unit || '';
     
     // Get the distance unit if any distance items exist
     const distanceUnit = items.find(item => item.distance)?.distance?.unit || '';
-=======
-    // Get units for display
-    const weightUnit = items.find(item => item.resistance?.value)?.resistance?.unit || '';
-    const distanceUnit = items.find(item => item.distance?.value)?.distance?.unit || '';
->>>>>>> 8c385d56
     
     const newestTimestamp = Math.max(...items.map(item => item.timestamp));
     
