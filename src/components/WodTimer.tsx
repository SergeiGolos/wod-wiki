import React, { useEffect, useState } from "react";
import { DisplayBlock } from "../lib/timer.types";
import { Timestamp } from "../lib/timer.types";
import { TimerFromSeconds } from "../lib/TimerFromSeconds";

export interface WodTimerProps {
  timestamps: Timestamp[];
  block: DisplayBlock;
  onTimerUpdate?: (elapsedTime: number) => void;
  onTimerEvent?: (event: string, data?: any) => void;
  elapsedTime?: number;  
}

export const WodTimer: React.FC<WodTimerProps> = ({
  timestamps,
  block,
  onTimerUpdate,
  onTimerEvent,
}) => {
  const [elapsedTime, setElapsedTime] = useState<[string, string]>(["*","*"]);
  const [isRunning, setIsRunning] = useState(false);

  const handleStop = () => {
    const last = timestamps?.length && timestamps[timestamps.length - 1];
    if (last && last.stop === undefined) {
      onTimerEvent?.("stop", block.id);
    }    
  };

  const handleStart = () => {    
    const last = timestamps?.length && timestamps[timestamps.length - 1];
    onTimerEvent?.("started", block.id);
  };

  const handleLap = () => {
    const last = (timestamps?.length && timestamps[timestamps.length - 1]) as Timestamp;
    if (last && last.stop !== undefined) {
      return;
    }
    onTimerEvent?.("lap", block.id);
  };

  // Handle status changes from parent
<<<<<<< HEAD
=======

>>>>>>> 5da22465
  useEffect(() => {
    let intervalId: NodeJS.Timeout;

    const updateTimer = () => {
        const running = (timestamps?.length || 0) > 0 &&
        timestamps[timestamps.length - 1].stop === undefined;
      setIsRunning(running);

      if (!isRunning && elapsedTime[0] !== "*") {
        return;
      }

      let diffInSeconds =
        timestamps?.reduce((acc, timestamp) => {
          const stopTime = timestamp.stop || new Date();
          return acc + (stopTime.getTime() - timestamp.start.getTime());
        }, 0) / 1000 || 0;

      if (block?.duration && diffInSeconds > Math.abs(block.duration) || block.duration === 0) {
        onTimerEvent?.("complete", block.id);
      }
      onTimerUpdate?.(diffInSeconds);

      if (block?.duration && block?.duration < 0) {
        diffInSeconds += block?.duration;        
      }

      const time = new TimerFromSeconds(Math.abs(diffInSeconds)).toClock();
      setElapsedTime([time[0], time[1][0]]);    
    };

    updateTimer();
    intervalId = setInterval(updateTimer, 100); // Update every 0.1 seconds

    return () => {
      if (intervalId) {
        clearInterval(intervalId);
      }
    };
  });
<<<<<<< HEAD
  
  return (
    <div className="w-full flex flex-col items-center justify-center p-6 bg-white rounded-sm shadow-lg space-y-6">
      <div>        
          <div className="flex items-center justify-center space-x-2">
            <span className="text-gray-800 font-semibold text-2xl">
              {block.getParts().join(" ")}
            </span>
          </div>        
=======

  return (
    <div className="w-full flex flex-col items-center justify-center p-6 bg-white rounded-lg shadow-lg space-y-6">
      <div>
        {block.block?.effort ? (
          <div className="flex items-center justify-center space-x-2">
            <span className="text-gray-800 font-semibold">
              {block.block.effort}
            </span>
          </div>
        ) : null}
>>>>>>> 5da22465
      </div>

      <div className="text-6xl font-mono font-bold text-gray-800 tracking-wider">
        {elapsedTime[0]}
        <span className="text-gray-600 text-4xl">.{elapsedTime[1]}</span>
      </div>
      <div className="flex items-center justify-center space-x-4">
        {isRunning && (
          <button
            onClick={handleStop}
            className="px-6 py-2 bg-rose-500 hover:bg-rose-600 text-white font-semibold rounded-md transition-colors duration-200 focus:outline-none focus:ring-2 focus:ring-rose-400 focus:ring-opacity-50"
          >
            Stop
          </button>
        )}
        {!isRunning && (
          <button
            onClick={handleStart}
            className="px-6 py-2 bg-emerald-500 hover:bg-emerald-600 text-white font-semibold rounded-md transition-colors duration-200 focus:outline-none focus:ring-2 focus:ring-emerald-400 focus:ring-opacity-50"
          >
            Lap
          </button>
        )}
        {isRunning && (
          <button
            onClick={handleLap}
            className="px-6 py-2 bg-emerald-500 hover:bg-emerald-600 text-white font-semibold rounded-md transition-colors duration-200 focus:outline-none focus:ring-2 focus:ring-emerald-400 focus:ring-opacity-50"
          >
            Lap
          </button>
        )}
      </div>
    </div>
  );
};<|MERGE_RESOLUTION|>--- conflicted
+++ resolved
@@ -1,145 +1,127 @@
-import React, { useEffect, useState } from "react";
-import { DisplayBlock } from "../lib/timer.types";
-import { Timestamp } from "../lib/timer.types";
-import { TimerFromSeconds } from "../lib/TimerFromSeconds";
-
-export interface WodTimerProps {
-  timestamps: Timestamp[];
-  block: DisplayBlock;
-  onTimerUpdate?: (elapsedTime: number) => void;
-  onTimerEvent?: (event: string, data?: any) => void;
-  elapsedTime?: number;  
-}
-
-export const WodTimer: React.FC<WodTimerProps> = ({
-  timestamps,
-  block,
-  onTimerUpdate,
-  onTimerEvent,
-}) => {
-  const [elapsedTime, setElapsedTime] = useState<[string, string]>(["*","*"]);
-  const [isRunning, setIsRunning] = useState(false);
-
-  const handleStop = () => {
-    const last = timestamps?.length && timestamps[timestamps.length - 1];
-    if (last && last.stop === undefined) {
-      onTimerEvent?.("stop", block.id);
-    }    
-  };
-
-  const handleStart = () => {    
-    const last = timestamps?.length && timestamps[timestamps.length - 1];
-    onTimerEvent?.("started", block.id);
-  };
-
-  const handleLap = () => {
-    const last = (timestamps?.length && timestamps[timestamps.length - 1]) as Timestamp;
-    if (last && last.stop !== undefined) {
-      return;
-    }
-    onTimerEvent?.("lap", block.id);
-  };
-
-  // Handle status changes from parent
-<<<<<<< HEAD
-=======
-
->>>>>>> 5da22465
-  useEffect(() => {
-    let intervalId: NodeJS.Timeout;
-
-    const updateTimer = () => {
-        const running = (timestamps?.length || 0) > 0 &&
-        timestamps[timestamps.length - 1].stop === undefined;
-      setIsRunning(running);
-
-      if (!isRunning && elapsedTime[0] !== "*") {
-        return;
-      }
-
-      let diffInSeconds =
-        timestamps?.reduce((acc, timestamp) => {
-          const stopTime = timestamp.stop || new Date();
-          return acc + (stopTime.getTime() - timestamp.start.getTime());
-        }, 0) / 1000 || 0;
-
-      if (block?.duration && diffInSeconds > Math.abs(block.duration) || block.duration === 0) {
-        onTimerEvent?.("complete", block.id);
-      }
-      onTimerUpdate?.(diffInSeconds);
-
-      if (block?.duration && block?.duration < 0) {
-        diffInSeconds += block?.duration;        
-      }
-
-      const time = new TimerFromSeconds(Math.abs(diffInSeconds)).toClock();
-      setElapsedTime([time[0], time[1][0]]);    
-    };
-
-    updateTimer();
-    intervalId = setInterval(updateTimer, 100); // Update every 0.1 seconds
-
-    return () => {
-      if (intervalId) {
-        clearInterval(intervalId);
-      }
-    };
-  });
-<<<<<<< HEAD
-  
-  return (
-    <div className="w-full flex flex-col items-center justify-center p-6 bg-white rounded-sm shadow-lg space-y-6">
-      <div>        
-          <div className="flex items-center justify-center space-x-2">
-            <span className="text-gray-800 font-semibold text-2xl">
-              {block.getParts().join(" ")}
-            </span>
-          </div>        
-=======
-
-  return (
-    <div className="w-full flex flex-col items-center justify-center p-6 bg-white rounded-lg shadow-lg space-y-6">
-      <div>
-        {block.block?.effort ? (
-          <div className="flex items-center justify-center space-x-2">
-            <span className="text-gray-800 font-semibold">
-              {block.block.effort}
-            </span>
-          </div>
-        ) : null}
->>>>>>> 5da22465
-      </div>
-
-      <div className="text-6xl font-mono font-bold text-gray-800 tracking-wider">
-        {elapsedTime[0]}
-        <span className="text-gray-600 text-4xl">.{elapsedTime[1]}</span>
-      </div>
-      <div className="flex items-center justify-center space-x-4">
-        {isRunning && (
-          <button
-            onClick={handleStop}
-            className="px-6 py-2 bg-rose-500 hover:bg-rose-600 text-white font-semibold rounded-md transition-colors duration-200 focus:outline-none focus:ring-2 focus:ring-rose-400 focus:ring-opacity-50"
-          >
-            Stop
-          </button>
-        )}
-        {!isRunning && (
-          <button
-            onClick={handleStart}
-            className="px-6 py-2 bg-emerald-500 hover:bg-emerald-600 text-white font-semibold rounded-md transition-colors duration-200 focus:outline-none focus:ring-2 focus:ring-emerald-400 focus:ring-opacity-50"
-          >
-            Lap
-          </button>
-        )}
-        {isRunning && (
-          <button
-            onClick={handleLap}
-            className="px-6 py-2 bg-emerald-500 hover:bg-emerald-600 text-white font-semibold rounded-md transition-colors duration-200 focus:outline-none focus:ring-2 focus:ring-emerald-400 focus:ring-opacity-50"
-          >
-            Lap
-          </button>
-        )}
-      </div>
-    </div>
-  );
-};+import React, { useEffect, useState } from "react";
+import { DisplayBlock } from "../lib/timer.types";
+import { Timestamp } from "../lib/timer.types";
+import { TimerFromSeconds } from "../lib/TimerFromSeconds";
+
+export interface WodTimerProps {
+  timestamps: Timestamp[];
+  block: DisplayBlock;
+  onTimerUpdate?: (elapsedTime: number) => void;
+  onTimerEvent?: (event: string, data?: any) => void;
+  elapsedTime?: number;  
+}
+
+export const WodTimer: React.FC<WodTimerProps> = ({
+  timestamps,
+  block,
+  onTimerUpdate,
+  onTimerEvent,
+}) => {
+  const [elapsedTime, setElapsedTime] = useState<[string, string]>(["*","*"]);
+  const [isRunning, setIsRunning] = useState(false);
+
+  const handleStop = () => {
+    const last = timestamps?.length && timestamps[timestamps.length - 1];
+    if (last && last.stop === undefined) {
+      onTimerEvent?.("stop", block.id);
+    }    
+  };
+
+  const handleStart = () => {    
+    const last = timestamps?.length && timestamps[timestamps.length - 1];
+    onTimerEvent?.("started", block.id);
+  };
+
+  const handleLap = () => {
+    const last = (timestamps?.length && timestamps[timestamps.length - 1]) as Timestamp;
+    if (last && last.stop !== undefined) {
+      return;
+    }
+    onTimerEvent?.("lap", block.id);
+  };
+
+  // Handle status changes from parent
+  useEffect(() => {
+    let intervalId: NodeJS.Timeout;
+
+    const updateTimer = () => {
+        const running = (timestamps?.length || 0) > 0 &&
+        timestamps[timestamps.length - 1].stop === undefined;
+      setIsRunning(running);
+
+      if (!isRunning && elapsedTime[0] !== "*") {
+        return;
+      }
+
+      let diffInSeconds =
+        timestamps?.reduce((acc, timestamp) => {
+          const stopTime = timestamp.stop || new Date();
+          return acc + (stopTime.getTime() - timestamp.start.getTime());
+        }, 0) / 1000 || 0;
+
+      if (block?.duration && diffInSeconds > Math.abs(block.duration) || block.duration === 0) {
+        onTimerEvent?.("complete", block.id);
+      }
+      onTimerUpdate?.(diffInSeconds);
+
+      if (block?.duration && block?.duration < 0) {
+        diffInSeconds += block?.duration;        
+      }
+
+      const time = new TimerFromSeconds(Math.abs(diffInSeconds)).toClock();
+      setElapsedTime([time[0], time[1][0]]);    
+    };
+
+    updateTimer();
+    intervalId = setInterval(updateTimer, 100); // Update every 0.1 seconds
+
+    return () => {
+      if (intervalId) {
+        clearInterval(intervalId);
+      }
+    };
+  });
+  
+  return (
+    <div className="w-full flex flex-col items-center justify-center p-6 bg-white rounded-sm shadow-lg space-y-6">
+      <div>        
+          <div className="flex items-center justify-center space-x-2">
+            <span className="text-gray-800 font-semibold text-2xl">
+              {block.getParts().join(" ")}
+            </span>
+          </div>        
+      </div>
+
+      <div className="text-6xl font-mono font-bold text-gray-800 tracking-wider">
+        {elapsedTime[0]}
+        <span className="text-gray-600 text-4xl">.{elapsedTime[1]}</span>
+      </div>
+      <div className="flex items-center justify-center space-x-4">
+        {isRunning && (
+          <button
+            onClick={handleStop}
+            className="px-6 py-2 bg-rose-500 hover:bg-rose-600 text-white font-semibold rounded-md transition-colors duration-200 focus:outline-none focus:ring-2 focus:ring-rose-400 focus:ring-opacity-50"
+          >
+            Stop
+          </button>
+        )}
+        {!isRunning && (
+          <button
+            onClick={handleStart}
+            className="px-6 py-2 bg-emerald-500 hover:bg-emerald-600 text-white font-semibold rounded-md transition-colors duration-200 focus:outline-none focus:ring-2 focus:ring-emerald-400 focus:ring-opacity-50"
+          >
+            Start
+          </button>
+        )}
+        {isRunning && (
+          <button
+            onClick={handleLap}
+            className="px-6 py-2 bg-emerald-500 hover:bg-emerald-600 text-white font-semibold rounded-md transition-colors duration-200 focus:outline-none focus:ring-2 focus:ring-emerald-400 focus:ring-opacity-50"
+          >
+            Lap
+          </button>
+        )}
+      </div>
+    </div>
+  );
+};