--- conflicted
+++ resolved
@@ -1,4 +1,3 @@
-<<<<<<< HEAD
 import React, { useEffect, useState } from "react";
 import { DisplayBlock } from "../lib/timer.types";
 import { Timestamp } from "../lib/timer.types";
@@ -42,34 +41,11 @@
   };
 
   // Handle status changes from parent
-=======
-import React, { useEffect, useState } from 'react';
-import { MdTimerFromSeconds } from '../lib/timer.types';
 
-interface WodTimerProps {
-  startTime: Date;
-  onStart?: () => void;
-  onPause?: () => void;
-  onReset?: () => void;
-  status?: 'idle' | 'running' | 'paused';
-}
-
-export const WodTimer: React.FC<WodTimerProps> = ({ 
-  startTime: initialStartTime,
-  onStart, 
-  onPause, 
-  onReset,
-  status = 'running'
-}) => {
-  const [elapsedTime, setElapsedTime] = useState<string>('00:00.0');
-  const [currentStartTime, setCurrentStartTime] = useState<Date>(initialStartTime);
-
->>>>>>> 73c0f2e3
   useEffect(() => {
     let intervalId: NodeJS.Timeout;
 
     const updateTimer = () => {
-<<<<<<< HEAD
         const running = (timestamps?.length || 0) > 0 &&
         timestamps[timestamps.length - 1].stop === undefined;
       setIsRunning(running);
@@ -99,35 +75,13 @@
 
     updateTimer();
     intervalId = setInterval(updateTimer, 100); // Update every 0.1 seconds
-=======
-      const now = new Date();
-      const diffInMs = now.getTime() - currentStartTime.getTime();
-      const timer = new MdTimerFromSeconds(diffInMs / 1000);
-      const [time] = timer.toClock();
-      setElapsedTime(time);
-    };
-
-    if (status === 'running') {
-      updateTimer();
-      intervalId = setInterval(updateTimer, 100); // Update every 0.1 seconds
-    }
->>>>>>> 73c0f2e3
 
     return () => {
       if (intervalId) {
         clearInterval(intervalId);
       }
     };
-<<<<<<< HEAD
   });
-=======
-  }, [currentStartTime, status]);
-
-  const handleStart = () => {
-    setCurrentStartTime(new Date());
-    onStart?.();
-  };
->>>>>>> 73c0f2e3
 
   return (
     <div className="w-full flex flex-col items-center justify-center p-6 bg-white rounded-lg shadow-lg space-y-6">
@@ -142,7 +96,6 @@
       </div>
 
       <div className="text-6xl font-mono font-bold text-gray-800 tracking-wider">
-<<<<<<< HEAD
         {elapsedTime[0]}
         <span className="text-gray-600 text-4xl">.{elapsedTime[1]}</span>
       </div>
@@ -157,19 +110,6 @@
         )}
         {!isRunning && (
           <button
-=======
-        {elapsedTime}
-      </div>
-      <div className="flex items-center justify-center space-x-4">
-        <button
-          onClick={onReset}
-          className="px-6 py-2 bg-rose-500 hover:bg-rose-600 text-white font-semibold rounded-md transition-colors duration-200 focus:outline-none focus:ring-2 focus:ring-rose-400 focus:ring-opacity-50"
-        >
-          Stop
-        </button>
-        {status !== 'running' && (
-          <button
->>>>>>> 73c0f2e3
             onClick={handleStart}
             className="px-6 py-2 bg-emerald-500 hover:bg-emerald-600 text-white font-semibold rounded-md transition-colors duration-200 focus:outline-none focus:ring-2 focus:ring-emerald-400 focus:ring-opacity-50"
           >
