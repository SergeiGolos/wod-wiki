--- conflicted
+++ resolved
@@ -1,7 +1,6 @@
 import { BlockKey } from '../BlockKey';
 import { IScriptRuntime } from './IScriptRuntime';
 import { IRuntimeBehavior } from "./IRuntimeBehavior";
-import { RuntimeMetric } from './RuntimeMetric';
 import { IRuntimeBlock } from './IRuntimeBlock';
 import { IMemoryReference, TypedMemoryReference } from './IMemoryReference';
 import { IRuntimeAction } from './IRuntimeAction';
@@ -13,23 +12,19 @@
     initialValue?: T 
 };
 
-<<<<<<< HEAD
 export class RuntimeBlock implements IRuntimeBlock{        
-=======
-export abstract class RuntimeBlock implements IRuntimeBlock{        
->>>>>>> 403fefb1
     protected readonly behaviors: IRuntimeBehavior[] = []
     public readonly key: BlockKey;    
     // Handlers and metrics are now stored as individual memory entries ('handler' and 'metric').
     private _memory: IMemoryReference[] = [];
 
-    constructor(protected _runtime: IScriptRuntime, 
-        protected initialMetrics: RuntimeMetric[] = [], 
+    constructor(protected _runtime: IScriptRuntime,
         public readonly sourceId: number[] = []) 
     {         
         this.key = new BlockKey();
         console.log(`🧠 RuntimeBlock created: ${this.key.toString()}`);    
     }    
+    
     
     /**
      * Allocates memory for this block's state.
@@ -49,7 +44,7 @@
     /**
      * Called when this block is pushed onto the runtime stack.
      * Sets up initial state and registers event listeners.
-     */
+     */    
     push(): IRuntimeAction[] {
         // Then call behaviors
         const actions: IRuntimeAction[] = [];
@@ -59,6 +54,7 @@
         }
         
         return actions;
+     
     }
 
     /**
@@ -81,7 +77,7 @@
     pop(): IRuntimeAction[] {
         // Call behavior cleanup first
         const actions: IRuntimeAction[] = [];
-        for (const behavior of this.behaviors) {
+         for (const behavior of this.behaviors) {
             const result = behavior?.onPop?.(this._runtime, this);
             if (result) { actions.push(...result); }
         }
