import { IRuntimeLogger, IRuntimeBlock, ResultSpan, RuntimeEvent } from "@/core/timer.types";

export class WorkRestLogger implements IRuntimeLogger {

  write(runtimeBlock: IRuntimeBlock): ResultSpan[] {
    const timerEventTypes: string[] = ["start", "lap", "done", "complete", "stop"];
    const resultSpans: ResultSpan[] = [];
    let previousRelevantEvent: RuntimeEvent | null = null;

    for (let i = 0; i < runtimeBlock.events.length; i++) {
      const currentEvent: RuntimeEvent = runtimeBlock.events[i];
      const isRelevant = timerEventTypes.includes(currentEvent.name);

      if (isRelevant) {
        if (previousRelevantEvent) {
          const span = new ResultSpan();
          span.blockKey = runtimeBlock.blockKey;
          span.index = i;
          span.start = previousRelevantEvent;
          span.stop = currentEvent;

          span.label = `Work/Rest Span ${i}`;

          // Use the metrics from the runtime block
          span.metrics = [...runtimeBlock.metrics];

          resultSpans.push(span);
        }
        previousRelevantEvent = currentEvent;
      }
    }
    return resultSpans;
  }
<<<<<<< HEAD

  private createMetrics(): RuntimeMetric[] {
    const metrics: RuntimeMetric[] = [];

    const effort = this.efforts?.effort ?? '';
    const reps = this.repetitions?.reps ?? 0;

    const newMetric: RuntimeMetric = {
      effort: effort,
      // Assign repetitions as a MetricValue
      repetitions: { value: reps, unit: "" }, 
    };

    // Add resistance if present
    if (this.resistance) {
      const value = parseFloat(this.resistance.value ?? '0');
      const unit = this.resistance.units ?? '';
      newMetric.resistance = { value: isNaN(value) ? 0 : value, unit: unit };
    }

    // Add distance if present
    if (this.distance) {
      const value = parseFloat(this.distance.value ?? '0');
      const unit = this.distance.units ?? '';
      newMetric.distance = { value: isNaN(value) ? 0 : value, unit: unit };
    }

    console.log(`createMetrics (WorkRest):`, newMetric, this);

    // Push the fully constructed metric
    metrics.push(newMetric);

    return metrics;
  }
=======
>>>>>>> 8c385d56
}<|MERGE_RESOLUTION|>--- conflicted
+++ resolved
@@ -31,7 +31,6 @@
     }
     return resultSpans;
   }
-<<<<<<< HEAD
 
   private createMetrics(): RuntimeMetric[] {
     const metrics: RuntimeMetric[] = [];
@@ -66,6 +65,4 @@
 
     return metrics;
   }
-=======
->>>>>>> 8c385d56
 }