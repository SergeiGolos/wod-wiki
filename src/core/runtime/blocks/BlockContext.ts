<<<<<<< HEAD
import { IRuntimeEvent, ITimerRuntime, ITimeSpan, ResultSpan, RuntimeMetric, PrecompiledNode } from "@/core/timer.types";
import { IMetricMergeStrategy, ConcatMetricsStrategy } from "@/core/metrics/MetricMergeStrategy";

export interface BlockContextOptions {
  sources: PrecompiledNode[];
  blockKey?: string;
  metricMergeStrategy?: IMetricMergeStrategy;
  initialResultSpans?: ResultSpan[];
  initialEvents?: IRuntimeEvent[];
  initialIndex?: number;
  initialRuntime?: ITimerRuntime;
  initialActiveTimeSpan?: ITimeSpan;
  initialCurrentResultSpan?: ResultSpan;
  initialChildIndex?: number;
  initialLastLap?: string;
  initialDuration?: number;
}
=======
import { IRuntimeEvent, ITimerRuntime, ITimeSpan, ResultSpan, RuntimeMetric } from "@/core/timer.types";
>>>>>>> e828823c

/**
 * Manages the runtime context for a block, including its state, spans, and metrics.
 */
export class BlockContext {
<<<<<<< HEAD
  public runtime: ITimerRuntime;
  public index: number;
  public blockKey?: string;
  public events: IRuntimeEvent[];
  public resultSpans: ResultSpan[]; // Stores all historical ResultSpans for this block instance
  public childIndex: number;
  public lastLap: string;
  public duration?: number;

  private blockId: string; 
  private metricMergeStrategy: IMetricMergeStrategy;
  private _activeTimeSpan?: ITimeSpan;
  private _currentResultSpan?: ResultSpan; // The currently active ResultSpan being built

  constructor(options: BlockContextOptions) {
    this.blockId = options.sources && options.sources.length > 0 
                   ? options.sources.map(s => s.id).join(":") 
                   : Math.random().toString(36).substring(2, 15); // Fallback for safety

    this.runtime = options.initialRuntime || {} as ITimerRuntime;
    this.index = options.initialIndex || 0;
    this.blockKey = options.blockKey;
    this.events = options.initialEvents || [];
    this.resultSpans = options.initialResultSpans || [];
    this.metricMergeStrategy = options.metricMergeStrategy || new ConcatMetricsStrategy();
    this._activeTimeSpan = options.initialActiveTimeSpan;
    this._currentResultSpan = options.initialCurrentResultSpan;
    this.childIndex = options.initialChildIndex || 0;
    this.lastLap = options.initialLastLap || "";
    this.duration = options.initialDuration;
=======
  /** The timer runtime instance */
  runtime: ITimerRuntime;
  
  /** Counter for completed iterations/rounds */
  index: number = 0;
  
  /** Child index for nested blocks (for repeating blocks) */
  childIndex: number = 0;
  
  /** Last lap separator character (for repeating blocks with lap fragments) */
  lastLap?: string;
  
  /** Time spans for this block */
  spans: ITimeSpan[] = [];
  
  /** Block identifier for associating events */
  blockKey?: string;
  events: IRuntimeEvent[] = [];  
  resultSpan: ResultSpan | undefined;
  
  constructor(params: Partial<BlockContext> = {}) {
    this.runtime = params.runtime || {} as ITimerRuntime;
    this.index = params.index || 0;
    this.childIndex = params.childIndex || 0;
    this.lastLap = params.lastLap;
    this.spans = params.spans || [];
    this.blockKey = params.blockKey;
    this.events = params.events || [];
    this.resultSpan = params.resultSpan || new ResultSpan();
>>>>>>> e828823c
  }

  public getBlockId(): string {
    return this.blockId;
  }

  public initializeCurrentResultSpan(startEvent: IRuntimeEvent, label?: string): ResultSpan {
    if (this._currentResultSpan && !this._currentResultSpan.stop) {
      console.warn(`BlockContext (${this.blockKey}/${this.blockId}): Initializing new ResultSpan while previous was still active. Archiving previous.`);
      this._currentResultSpan.stop = {
        name: "implicit_stop_on_reinitialize",
        timestamp: new Date(startEvent.timestamp.getTime() -1),
        blockKey: this.blockKey
      };
      this.resultSpans.push(this._currentResultSpan);
    }

    this._currentResultSpan = new ResultSpan();
    this._currentResultSpan.blockKey = this.blockKey;
    this._currentResultSpan.index = this.index;
    this._currentResultSpan.start = startEvent;
    this._currentResultSpan.label = label || this.blockKey;
    return this._currentResultSpan;
  }

  public getCurrentResultSpan(): ResultSpan | undefined {
    return this._currentResultSpan;
  }

  public startActiveTimeSpan(startEvent: IRuntimeEvent): ITimeSpan {
    if (!this._currentResultSpan) {
      this.initializeCurrentResultSpan({
        name: "implicit_result_span_start_for_active_time_span",
        timestamp: new Date(startEvent.timestamp.getTime() -1),
        blockKey: this.blockKey
      }, `Implicit ${this.blockKey}`);
    }

    if (this._activeTimeSpan && !this._activeTimeSpan.stop) {
      this.stopActiveTimeSpan({
        name: "implicit_stop_on_new_active_span",
        timestamp: new Date(startEvent.timestamp.getTime() -1),
        blockKey: this.blockKey
      });
    }

    this._activeTimeSpan = {
      start: startEvent,
      blockKey: this.blockKey,
<<<<<<< HEAD
      metrics: []
=======
      start: event,
      stop: undefined,      
>>>>>>> e828823c
    };

    if (this._currentResultSpan) {
      this._currentResultSpan.timeSpans.push(this._activeTimeSpan);
    } else {
      console.error(`BlockContext (${this.blockKey}/${this.blockId}): _currentResultSpan is unexpectedly undefined after initialization attempt.`);
    }
    
    return this._activeTimeSpan;
  }

  public stopActiveTimeSpan(stopEvent: IRuntimeEvent): ITimeSpan | undefined {
    if (this._activeTimeSpan && !this._activeTimeSpan.stop) {
      this._activeTimeSpan.stop = stopEvent;
      const stoppedSpan = this._activeTimeSpan;
      return stoppedSpan;
    }
    // If trying to stop a span that doesn't exist or is already stopped, create a new one and close it immediately.
    // This handles cases where a stop might be called without a preceding start, ensuring a span is recorded.
    console.warn(`BlockContext (${this.blockKey}/${this.blockId}): stopActiveTimeSpan called without an active, open span. Creating and closing a new span.`);
    const newClosedSpan: ITimeSpan = {
        start: { ...stopEvent, name: 'implicit-start-for-immediate-close', timestamp: new Date(stopEvent.timestamp.getTime() -1) }, 
        stop: stopEvent,
        blockKey: this.blockKey,
        metrics: []
      };
    if (this._currentResultSpan) {
        if (!this._currentResultSpan.timeSpans) this._currentResultSpan.timeSpans = [];
        this._currentResultSpan.timeSpans.push(newClosedSpan);
    }
    return newClosedSpan; 
  }

  public finalizeCurrentResultSpan(stopEvent: IRuntimeEvent): ResultSpan | undefined {
    if (this._currentResultSpan) {
      if (this._activeTimeSpan && !this._activeTimeSpan.stop) {
        this.stopActiveTimeSpan({
          name: "implicit_stop_on_result_finalize",
          timestamp: stopEvent.timestamp,
          blockKey: this.blockKey
        });
      }
      
      this._currentResultSpan.stop = stopEvent;
      this.resultSpans.push(this._currentResultSpan);
      const finalizedSpan = this._currentResultSpan;
      this._currentResultSpan = undefined;
      this._activeTimeSpan = undefined;
      return finalizedSpan;
    }
    return undefined;
  }

  public addSupplementaryTimeSpan(startEvent: IRuntimeEvent, type: string, stopEvent?: IRuntimeEvent): ITimeSpan {
    if (!this._currentResultSpan) {
      this.initializeCurrentResultSpan({
        name: "implicit_result_span_start_for_supplementary_span",
        timestamp: new Date(startEvent.timestamp.getTime() -1),
        blockKey: this.blockKey
      }, `Implicit ${this.blockKey}`);
    }

    const supplementarySpan: ITimeSpan = {
      start: startEvent,
      stop: stopEvent,
      blockKey: `${this.blockKey}_${type}`,
      metrics: []
    };

    if (this._currentResultSpan) {
      this._currentResultSpan.timeSpans.push(supplementarySpan);
    } else {
       console.error(`BlockContext (${this.blockKey}/${this.blockId}): _currentResultSpan is unexpectedly undefined for supplementary span.`);
    }
    return supplementarySpan;
  }

  public pushMetricsToCurrentResult(newMetrics: RuntimeMetric[], strategy?: IMetricMergeStrategy): void {
    if (!this._currentResultSpan) {
      console.warn(`BlockContext (${this.blockKey}/${this.blockId}): Attempted to push metrics without an initialized ResultSpan. Metrics lost.`);
      return;
    }
    if (!newMetrics || newMetrics.length === 0) return;

    const mergeStrategy = strategy || this.metricMergeStrategy;
    this._currentResultSpan.metrics = mergeStrategy.apply(
      this._currentResultSpan.metrics || [], 
      newMetrics
    );
  }
  
  public getActiveTimeSpan(): ITimeSpan | undefined {
    return this._activeTimeSpan;
  }

  /**
   * @deprecated Use initializeCurrentResultSpan, finalizeCurrentResultSpan, and other dedicated methods.
   * Creates and adds a new ResultSpan to the context's list.
   */
  public createAndAddResultSpan(params: Partial<ResultSpan> & { start: IRuntimeEvent }): ResultSpan {
    const span = new ResultSpan();
    span.blockKey = params.blockKey || this.blockKey;
    span.index = params.index === undefined ? this.index : params.index;
    span.start = params.start;
    span.timeSpans = params.timeSpans ? [...params.timeSpans] : [];
    span.metrics = params.metrics ? [...params.metrics] : [];
    span.label = params.label;
    span.children = params.children ? [...params.children] : [];

    this.resultSpans.push(span);
    return span;
  }
}<|MERGE_RESOLUTION|>--- conflicted
+++ resolved
@@ -1,4 +1,3 @@
-<<<<<<< HEAD
 import { IRuntimeEvent, ITimerRuntime, ITimeSpan, ResultSpan, RuntimeMetric, PrecompiledNode } from "@/core/timer.types";
 import { IMetricMergeStrategy, ConcatMetricsStrategy } from "@/core/metrics/MetricMergeStrategy";
 
@@ -16,15 +15,12 @@
   initialLastLap?: string;
   initialDuration?: number;
 }
-=======
-import { IRuntimeEvent, ITimerRuntime, ITimeSpan, ResultSpan, RuntimeMetric } from "@/core/timer.types";
->>>>>>> e828823c
 
 /**
  * Manages the runtime context for a block, including its state, spans, and metrics.
  */
 export class BlockContext {
-<<<<<<< HEAD
+
   public runtime: ITimerRuntime;
   public index: number;
   public blockKey?: string;
@@ -55,37 +51,6 @@
     this.childIndex = options.initialChildIndex || 0;
     this.lastLap = options.initialLastLap || "";
     this.duration = options.initialDuration;
-=======
-  /** The timer runtime instance */
-  runtime: ITimerRuntime;
-  
-  /** Counter for completed iterations/rounds */
-  index: number = 0;
-  
-  /** Child index for nested blocks (for repeating blocks) */
-  childIndex: number = 0;
-  
-  /** Last lap separator character (for repeating blocks with lap fragments) */
-  lastLap?: string;
-  
-  /** Time spans for this block */
-  spans: ITimeSpan[] = [];
-  
-  /** Block identifier for associating events */
-  blockKey?: string;
-  events: IRuntimeEvent[] = [];  
-  resultSpan: ResultSpan | undefined;
-  
-  constructor(params: Partial<BlockContext> = {}) {
-    this.runtime = params.runtime || {} as ITimerRuntime;
-    this.index = params.index || 0;
-    this.childIndex = params.childIndex || 0;
-    this.lastLap = params.lastLap;
-    this.spans = params.spans || [];
-    this.blockKey = params.blockKey;
-    this.events = params.events || [];
-    this.resultSpan = params.resultSpan || new ResultSpan();
->>>>>>> e828823c
   }
 
   public getBlockId(): string {
@@ -135,12 +100,7 @@
     this._activeTimeSpan = {
       start: startEvent,
       blockKey: this.blockKey,
-<<<<<<< HEAD
       metrics: []
-=======
-      start: event,
-      stop: undefined,      
->>>>>>> e828823c
     };
 
     if (this._currentResultSpan) {
