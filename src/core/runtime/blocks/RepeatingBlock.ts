import {
  IRuntimeAction,
  ITimerRuntime,
<<<<<<< HEAD
=======
  MetricValue,
>>>>>>> e828823c
  PrecompiledNode,
  ResultSpan,
  RuntimeMetric
} from "@/core/timer.types";
<<<<<<< HEAD
import { MetricsContext, MetricsRelationshipType } from "@/core/metrics";
=======
>>>>>>> e828823c
import { RuntimeBlock } from "./RuntimeBlock";
import { PushStatementAction } from "../actions/PushStatementAction";
import { PopBlockAction } from "../actions/PopBlockAction";
import { getLap } from "./readers/getLap";
import { LapFragment } from "@/core/fragments/LapFragment";
import { completeButton, endButton, pauseButton } from "@/components/buttons/timerButtons";
import { SetButtonsAction } from "../outputs/SetButtonsAction";
import { WriteResultAction } from "../outputs/WriteResultAction";
<<<<<<< HEAD
=======
import { getMetrics } from "./readers/getRounds";
>>>>>>> e828823c
import { RepFragment } from "@/core/fragments/RepFragment";

export class RepeatingBlock extends RuntimeBlock {
  private childIndex: number = 0;
  private lastLap: string = "";
  private currentRoundIndex: number = 0; // Tracks the current completed round + 1 (for next round)

  constructor(
    source: PrecompiledNode[], 
    parentMetricsContext?: MetricsContext
  ) {
    // Use the MULTIPLY relationship type for repeating blocks
    // This means parent metrics (like rounds) will multiply child metrics (like repetitions)
    super(source, parentMetricsContext, MetricsRelationshipType.MULTIPLY);
    
    // State is now managed by class members: childIndex, lastLap, currentRoundIndex
  }
  
  /**
   * @deprecated Use getMetrics() instead
   */
  public metrics(includeChildren: boolean = true, inheritFromParent: boolean = true): RuntimeMetric[] {
    return this.getMetrics(includeChildren, inheritFromParent);
  }
  
  /**
   * Override to implement repeating block-specific metrics logic
   * For repeating blocks, we use the MULTIPLY relationship type to multiply
   * child repetitions by the number of rounds in the parent
   */
  public getMetrics(includeChildren: boolean = true, inheritFromParent: boolean = true): RuntimeMetric[] {
    // Get the base metrics from AbstractBlockLifecycle
    const metrics = super.metrics(includeChildren, inheritFromParent);
    
    // We could enhance metrics here if needed for repeating blocks
    // For example, adding round count information
    
    return metrics;
  }

  private _updateSpanWithRoundInfo(span: ResultSpan | undefined): void {
    if (!span) return;

    const sourceNode = this.sources?.[0];
    const rounds = sourceNode?.rounds();
    
    // Update the label with current round information
    if (rounds && rounds.length > 0) {
      // Use generateBlockLabel from the base class for consistent formatting
      span.label = this.generateBlockLabel("Repeating", `Round ${this.currentRoundIndex + 1}/${rounds.length}`);
    } else {
      // Fallback if no round information is available
      span.label = this.generateBlockLabel("Repeating");
    }
    
    // Add round information as a metric
    if (rounds && rounds.length > 0) {
      const roundMetric: RuntimeMetric = {
        sourceId: this.blockId,
        effort: 'Rounds',
        values: [
          {
            type: 'repetitions',
            value: this.currentRoundIndex + 1, // Current round (1-based)
            unit: `of ${rounds.length}` // Total rounds
          }
        ]
      };
      
      // Add the metric to the span
      // Ensure metrics array exists before pushing
      if (!span.metrics) span.metrics = [];
      // To avoid duplicate 'Rounds' metrics from multiple calls, remove existing before adding.
      span.metrics = span.metrics.filter(m => !(m.sourceId === this.blockId && m.effort === 'Rounds'));
      span.metrics.push(roundMetric);
    }
  }

  /**
   * Implementation of the doEnter hook method from the template pattern
   */
  protected doEnter(runtime: ITimerRuntime): IRuntimeAction[] {
<<<<<<< HEAD
    this.logger.debug(`RepeatingBlock: ${this.blockKey} doEnter`);
    // Update span with initial round info
    this._updateSpanWithRoundInfo(this.ctx.getCurrentResultSpan());
        
=======
>>>>>>> e828823c
    // Combine next() actions with additional button setup  
    const actions = this.doNext(runtime);
    
    return [...actions, 
      new SetButtonsAction([endButton, pauseButton], "system"),
      new SetButtonsAction([completeButton], "runtime")];
  }

  /**
   * Implementation of the doNext hook method from the template pattern
   */
  protected doNext(runtime: ITimerRuntime): IRuntimeAction[] {
    const endEvent = runtime.history.find((event) => event.name === "end");
    if (endEvent) {
      return [new PopBlockAction()];
    }
    const sourceNode = this.sources?.[0];
    const rounds = sourceNode?.rounds();
    
    // Check if we've completed all rounds for the current child        
    if (this.childIndex >= sourceNode?.children.length || this.lastLap === "-") {
      this.childIndex = 0;   
      
      // When incrementing the index (completing a round), create a round completion span
      if (this.currentRoundIndex > 0) { // Skip for the initial state (before first round increment)
        const currentSpan = this.ctx.getCurrentResultSpan();
        if (currentSpan) {
          // Add round completion event to the current span
          const roundMetric: RuntimeMetric = {
            sourceId: this.blockId,
            effort: 'Round Complete',
            values: [
              {
                type: 'repetitions',
                value: this.currentRoundIndex, // This is the round *just* completed
                unit: rounds ? `of ${rounds.length}` : ''
              }
            ]
          };
          
          // Add event and metrics to the result span
          // if (!currentSpan.events) currentSpan.events = []; // ResultSpan has no 'events' property
          // currentSpan.events.push(roundEvent); // ResultSpan has no 'events' property
          
          if (!currentSpan.metrics) currentSpan.metrics = [];
          currentSpan.metrics.push(roundMetric);
          
          // Update all metrics and label
          this._updateSpanWithRoundInfo(currentSpan);
        }
      }
      
      this.currentRoundIndex += 1;             
    }
  
    if (rounds && this.currentRoundIndex >= rounds.length) {
      return [new PopBlockAction()];
    } 

    const statements: PrecompiledNode[] = [];
    let statement: PrecompiledNode | undefined;
    let laps: LapFragment | undefined;
    
    while (true && this.childIndex < sourceNode?.children.length) {      
      this.childIndex += 1;
      statement = runtime.script.getId(
        sourceNode?.children[this.childIndex-1]
      )?.[0];
      
      if (!statement) {
        break;
      }      
      
      laps = getLap(statement)?.[0];
      if (statement.repetitions().length == 0) {
<<<<<<< HEAD
        const reps = modIndex(sourceNode?.repetitions(),this.currentRoundIndex);
        if (reps) {
          statement.addFragment(new RepFragment(reps.reps)); // Corrected: use reps.reps
=======
        const reps = modIndex(sourceNode?.repetitions(),this.ctx.index);
        if (reps) {
          statement.addFragment(new RepFragment(reps.value));
>>>>>>> e828823c
        }
      }
      
      statements.push(statement);

      if (laps?.image !=="+") {        
        break;
      }         
    }

<<<<<<< HEAD
    this.lastLap = laps?.image ?? "";
=======
    this.ctx.lastLap = laps?.image ?? "";
>>>>>>> e828823c
    

    
    return statements.length > 0
      ? [new PushStatementAction(statements)]
      : []; 
  }

  /**
   * Implementation of the doLeave hook method from the template pattern
   */
  protected doLeave(_runtime: ITimerRuntime): IRuntimeAction[] {
<<<<<<< HEAD
    // Get the current span (created in enter and updated throughout execution)
    const currentSpan = this.ctx.getCurrentResultSpan();
=======
    // Create a result span to report completion and metrics for this repeating block using ResultBuilder
    // Use the enhanced BlockContext-based approach for events
    const sourceNode = this.sources?.[0];
    const resultSpan = ResultSpan.fromBlock(this)
>>>>>>> e828823c
    
    if (currentSpan) {
      // Final enhancement of the span before reporting it
      this._updateSpanWithRoundInfo(currentSpan);
      
      // Add summary information
      const sourceNode = this.sources?.[0];
      const rounds = sourceNode?.rounds();
      
      if (rounds) {
        // Add a label that summarizes the completed rounds
        currentSpan.label = `Completed ${this.currentRoundIndex} of ${rounds.length} rounds - ${this.blockKey}`;
      }
      
      return [
        new WriteResultAction(currentSpan)
      ];
    }
    
    // Fallback to creating a new span if something went wrong with our lifecycle
    const resultSpan = ResultSpan.fromBlock(this);
    return [
      new WriteResultAction(resultSpan)
    ];
  }
}
<<<<<<< HEAD

// Make modIndex generic to handle different array types
function modIndex<T>(items: T[] | undefined, index: number): T | undefined {
  if (!items || items.length === 0) {
    return undefined;
  }
  return items[index % items.length];
}
=======
function modIndex(metrics: MetricValue[], index: number) : MetricValue | undefined {
  return metrics[index % metrics.length];
}
>>>>>>> e828823c
<|MERGE_RESOLUTION|>--- conflicted
+++ resolved
@@ -1,18 +1,11 @@
 import {
   IRuntimeAction,
   ITimerRuntime,
-<<<<<<< HEAD
-=======
-  MetricValue,
->>>>>>> e828823c
   PrecompiledNode,
   ResultSpan,
   RuntimeMetric
 } from "@/core/timer.types";
-<<<<<<< HEAD
 import { MetricsContext, MetricsRelationshipType } from "@/core/metrics";
-=======
->>>>>>> e828823c
 import { RuntimeBlock } from "./RuntimeBlock";
 import { PushStatementAction } from "../actions/PushStatementAction";
 import { PopBlockAction } from "../actions/PopBlockAction";
@@ -21,10 +14,6 @@
 import { completeButton, endButton, pauseButton } from "@/components/buttons/timerButtons";
 import { SetButtonsAction } from "../outputs/SetButtonsAction";
 import { WriteResultAction } from "../outputs/WriteResultAction";
-<<<<<<< HEAD
-=======
-import { getMetrics } from "./readers/getRounds";
->>>>>>> e828823c
 import { RepFragment } from "@/core/fragments/RepFragment";
 
 export class RepeatingBlock extends RuntimeBlock {
@@ -107,13 +96,10 @@
    * Implementation of the doEnter hook method from the template pattern
    */
   protected doEnter(runtime: ITimerRuntime): IRuntimeAction[] {
-<<<<<<< HEAD
     this.logger.debug(`RepeatingBlock: ${this.blockKey} doEnter`);
     // Update span with initial round info
     this._updateSpanWithRoundInfo(this.ctx.getCurrentResultSpan());
         
-=======
->>>>>>> e828823c
     // Combine next() actions with additional button setup  
     const actions = this.doNext(runtime);
     
@@ -189,15 +175,9 @@
       
       laps = getLap(statement)?.[0];
       if (statement.repetitions().length == 0) {
-<<<<<<< HEAD
         const reps = modIndex(sourceNode?.repetitions(),this.currentRoundIndex);
         if (reps) {
           statement.addFragment(new RepFragment(reps.reps)); // Corrected: use reps.reps
-=======
-        const reps = modIndex(sourceNode?.repetitions(),this.ctx.index);
-        if (reps) {
-          statement.addFragment(new RepFragment(reps.value));
->>>>>>> e828823c
         }
       }
       
@@ -208,12 +188,8 @@
       }         
     }
 
-<<<<<<< HEAD
     this.lastLap = laps?.image ?? "";
-=======
-    this.ctx.lastLap = laps?.image ?? "";
->>>>>>> e828823c
-    
+   
 
     
     return statements.length > 0
@@ -225,15 +201,8 @@
    * Implementation of the doLeave hook method from the template pattern
    */
   protected doLeave(_runtime: ITimerRuntime): IRuntimeAction[] {
-<<<<<<< HEAD
     // Get the current span (created in enter and updated throughout execution)
     const currentSpan = this.ctx.getCurrentResultSpan();
-=======
-    // Create a result span to report completion and metrics for this repeating block using ResultBuilder
-    // Use the enhanced BlockContext-based approach for events
-    const sourceNode = this.sources?.[0];
-    const resultSpan = ResultSpan.fromBlock(this)
->>>>>>> e828823c
     
     if (currentSpan) {
       // Final enhancement of the span before reporting it
@@ -260,7 +229,6 @@
     ];
   }
 }
-<<<<<<< HEAD
 
 // Make modIndex generic to handle different array types
 function modIndex<T>(items: T[] | undefined, index: number): T | undefined {
@@ -269,8 +237,3 @@
   }
   return items[index % items.length];
 }
-=======
-function modIndex(metrics: MetricValue[], index: number) : MetricValue | undefined {
-  return metrics[index % metrics.length];
-}
->>>>>>> e828823c
