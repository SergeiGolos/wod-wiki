--- conflicted
+++ resolved
@@ -33,12 +33,7 @@
 
       - name: Install dependencies
         run: npm ci
-
-      - name: Replace GA tag in manager-head.html
-        if: ${{ vars.G_TAG != '' }}
-        run: |
-          sed -i 's/G-PDXVPQZ4PV/${{ vars.G_TAG }}/g' .storybook/preview-head.html
-
+    
       - name: Run tests
         run: npm run test
         # TODO: Pass all tests and remove this.
@@ -66,15 +61,11 @@
       #   env:
       #     NODE_AUTH_TOKEN: ${{ secrets.NPM_TOKEN || '' }}
       #     NPM_TOKEN: ${{ secrets.NPM_TOKEN || '' }}
-<<<<<<< HEAD
-
       - name: Inject Google Analytics ID
         if: ${{ vars.G_TAG != '' }}
         env:
           GA_ID: ${{ vars.G_TAG }}
         run: node scripts/inject-ga-id.js
-=======
->>>>>>> 16d5aee9
 
       - name: Build Storybook
         run: npm run build-storybook    
