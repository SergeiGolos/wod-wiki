{
  "main": {
    "id": "a742e32687739302",
    "type": "split",
    "children": [
      {
        "id": "7ce8732a55ff475e",
        "type": "tabs",
        "children": [
          {
            "id": "5e6d7301942d694a",
            "type": "leaf",
            "state": {
              "type": "markdown",
              "state": {
<<<<<<< HEAD
                "file": "worklog/2025-05-16.RuntimeMetricsSummary.md",
=======
                "file": "RuntimeBlocks.md",
>>>>>>> e828823c
                "mode": "source",
                "source": false
              },
              "icon": "lucide-file",
<<<<<<< HEAD
              "title": "2025-05-16.RuntimeMetricsSummary"
=======
              "title": "RuntimeBlocks"
>>>>>>> e828823c
            }
          },
          {
            "id": "a8cc1a5e406deef7",
            "type": "leaf",
            "state": {
              "type": "card-board-view",
              "state": {},
              "icon": "card-board",
              "title": "CardBoard"
            }
          }
        ]
      }
    ],
    "direction": "vertical"
  },
  "left": {
    "id": "cd2fd7febb343ff4",
    "type": "split",
    "children": [
      {
        "id": "0df6278c1a5cf239",
        "type": "tabs",
        "children": [
          {
            "id": "2862666687f2c8b4",
            "type": "leaf",
            "state": {
              "type": "file-explorer",
              "state": {
                "sortOrder": "byModifiedTime",
                "autoReveal": false
              },
              "icon": "lucide-folder-closed",
              "title": "Files"
            }
          },
          {
            "id": "357f4dd147c62762",
            "type": "leaf",
            "state": {
              "type": "search",
              "state": {
                "query": "round robin",
                "matchingCase": false,
                "explainSearch": false,
                "collapseAll": false,
                "extraContext": false,
                "sortOrder": "alphabetical"
              },
              "icon": "lucide-search",
              "title": "Search"
            }
          },
          {
            "id": "7503aadcb57b5d35",
            "type": "leaf",
            "state": {
              "type": "bookmarks",
              "state": {},
              "icon": "lucide-bookmark",
              "title": "Bookmarks"
            }
          }
        ]
      }
    ],
    "direction": "horizontal",
    "width": 355.5
  },
  "right": {
    "id": "249689aca2c55076",
    "type": "split",
    "children": [
      {
        "id": "ec62ef3a07814cdd",
        "type": "tabs",
        "children": [
          {
            "id": "94d4b7bb6a2b0977",
            "type": "leaf",
            "state": {
              "type": "backlink",
              "state": {
                "collapseAll": false,
                "extraContext": false,
                "sortOrder": "alphabetical",
                "showSearch": false,
                "searchQuery": "",
                "backlinkCollapsed": false,
                "unlinkedCollapsed": true
              },
              "icon": "links-coming-in",
              "title": "Backlinks"
            }
          },
          {
            "id": "19bccb1db70290a1",
            "type": "leaf",
            "state": {
              "type": "outgoing-link",
              "state": {
                "file": "Birds Eye Workflow.canvas",
                "linksCollapsed": false,
                "unlinkedCollapsed": true
              },
              "icon": "links-going-out",
              "title": "Outgoing links from Birds Eye Workflow"
            }
          },
          {
            "id": "392207b433004441",
            "type": "leaf",
            "state": {
              "type": "tag",
              "state": {
                "sortOrder": "frequency",
                "useHierarchy": true,
                "showSearch": false,
                "searchQuery": ""
              },
              "icon": "lucide-tags",
              "title": "Tags"
            }
          },
          {
            "id": "a76f6f8c48080f9b",
            "type": "leaf",
            "state": {
              "type": "outline",
              "state": {
<<<<<<< HEAD
                "file": "worklog/2025-05-16.RuntimeMetricsSummary.md",
=======
                "file": "RuntimeBlocks.md",
>>>>>>> e828823c
                "followCursor": false,
                "showSearch": false,
                "searchQuery": ""
              },
              "icon": "lucide-list",
<<<<<<< HEAD
              "title": "Outline of 2025-05-16.RuntimeMetricsSummary"
=======
              "title": "Outline of RuntimeBlocks"
>>>>>>> e828823c
            }
          }
        ],
        "currentTab": 3
      }
    ],
    "direction": "horizontal",
    "width": 300
  },
  "left-ribbon": {
    "hiddenItems": {
      "switcher:Open quick switcher": false,
      "graph:Open graph view": false,
      "canvas:Create new canvas": false,
      "daily-notes:Open today's daily note": false,
      "templates:Insert template": false,
      "command-palette:Open command palette": false,
      "obsidian-excalidraw-plugin:New drawing": false
    }
  },
  "active": "5e6d7301942d694a",
  "lastOpenFiles": [
<<<<<<< HEAD
    "Working/2025-04-15.lap-timers-feature.md",
    "worklog/2025-05-16.RuntimeMetricsSummary.md",
    "worklog/YYYY-MM-DD.RuntimeBlockRefactoring.md",
    "Working/2025-05-16.ResultSpanImplementation.kb.md",
    "Components/ResultSpan.md",
    "Working/2025.02.16 - metrics updates.md",
    "RuntimeBlocks.md",
    "worklog/2025-05-12.runtime-block-redesign.md",
    "worklog",
=======
    "worklog/2025-05-12.runtime-block-redesign.md",
    "worklog",
    "RuntimeBlocks.md",
>>>>>>> e828823c
    "Notes/RuntimeFlow.md",
    "Pasted Image 20250510105211_851.svg",
    "Excalidraw/Drawing 2025-05-10 10.51.06.excalidraw.md",
    "Working/2025-05-04.KB.md",
    "Excalidraw/Drawing 2025-05-02 15.37.36.excalidraw.md",
    "Working/2025-05-01.ui-design-guide.md",
    "Working/2025-04-17.KB.md",
    "Components/RuntimeHandlers.md",
    "Working/2025-05-01.ui-design-guide.kb.md",
    "worklog/2025-05-01.ui-design-guide.kb.md",
    "worklog/2025-05-01.ui-design-guide.md",
    "design.md",
    "Core/Compile.md",
    "Core/Runtime.md",
    "Notes/RuntimeFlow_backup.md",
    "Excalidraw/Group Behavior Expectations.md",
    "Working/2025-04-30.KB.md",
    "Working/2025-04-28.monaco-migration-notes.md",
    "Working/2025-04-28.KB.md",
<<<<<<< HEAD
=======
    "Working/2025.04-19.chromecasting-push.md",
    "Working/2025-04-14.pause-resume-duration-design.md",
    "Reports/2025-04-27-rxjs-message-pump.md",
    "Excalidraw/2025-04-14.repair-system-button-events 2025-04-14 18.36.33.excalidraw.md",
>>>>>>> e828823c
    "Reports",
    "docs",
    "Core",
    "Syntax",
    "Components",
    "docs/Components",
    "Birds Eye Overview.canvas",
    "Birds Eye Workflow.canvas",
    "Releases",
    "Excalidraw/Data-Structure-Transformations.excalidraw",
    "Excalidraw/User-Input-Events.excalidraw"
  ]
}<|MERGE_RESOLUTION|>--- conflicted
+++ resolved
@@ -13,20 +13,13 @@
             "state": {
               "type": "markdown",
               "state": {
-<<<<<<< HEAD
+
                 "file": "worklog/2025-05-16.RuntimeMetricsSummary.md",
-=======
-                "file": "RuntimeBlocks.md",
->>>>>>> e828823c
                 "mode": "source",
                 "source": false
               },
               "icon": "lucide-file",
-<<<<<<< HEAD
               "title": "2025-05-16.RuntimeMetricsSummary"
-=======
-              "title": "RuntimeBlocks"
->>>>>>> e828823c
             }
           },
           {
@@ -159,21 +152,13 @@
             "state": {
               "type": "outline",
               "state": {
-<<<<<<< HEAD
                 "file": "worklog/2025-05-16.RuntimeMetricsSummary.md",
-=======
-                "file": "RuntimeBlocks.md",
->>>>>>> e828823c
                 "followCursor": false,
                 "showSearch": false,
                 "searchQuery": ""
               },
               "icon": "lucide-list",
-<<<<<<< HEAD
               "title": "Outline of 2025-05-16.RuntimeMetricsSummary"
-=======
-              "title": "Outline of RuntimeBlocks"
->>>>>>> e828823c
             }
           }
         ],
@@ -196,7 +181,6 @@
   },
   "active": "5e6d7301942d694a",
   "lastOpenFiles": [
-<<<<<<< HEAD
     "Working/2025-04-15.lap-timers-feature.md",
     "worklog/2025-05-16.RuntimeMetricsSummary.md",
     "worklog/YYYY-MM-DD.RuntimeBlockRefactoring.md",
@@ -206,11 +190,6 @@
     "RuntimeBlocks.md",
     "worklog/2025-05-12.runtime-block-redesign.md",
     "worklog",
-=======
-    "worklog/2025-05-12.runtime-block-redesign.md",
-    "worklog",
-    "RuntimeBlocks.md",
->>>>>>> e828823c
     "Notes/RuntimeFlow.md",
     "Pasted Image 20250510105211_851.svg",
     "Excalidraw/Drawing 2025-05-10 10.51.06.excalidraw.md",
@@ -230,13 +209,6 @@
     "Working/2025-04-30.KB.md",
     "Working/2025-04-28.monaco-migration-notes.md",
     "Working/2025-04-28.KB.md",
-<<<<<<< HEAD
-=======
-    "Working/2025.04-19.chromecasting-push.md",
-    "Working/2025-04-14.pause-resume-duration-design.md",
-    "Reports/2025-04-27-rxjs-message-pump.md",
-    "Excalidraw/2025-04-14.repair-system-button-events 2025-04-14 18.36.33.excalidraw.md",
->>>>>>> e828823c
     "Reports",
     "docs",
     "Core",
