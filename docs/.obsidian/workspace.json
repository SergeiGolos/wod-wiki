<<<<<<< HEAD
{
  "main": {
    "id": "a742e32687739302",
    "type": "split",
    "children": [
      {
        "id": "8458bc166fd9c494",
        "type": "tabs",
        "children": [
          {
            "id": "b4b1781772676a35",
            "type": "leaf",
            "state": {
              "type": "canvas",
              "state": {
                "file": "Birds Eye Workflow.canvas",
                "viewState": {
                  "x": -140.66673638233874,
                  "y": -336.7445713587709,
                  "zoom": -1.3333333333333333
                }
              },
              "icon": "lucide-layout-dashboard",
              "title": "Birds Eye Workflow"
            }
          }
        ]
      }
    ],
    "direction": "vertical"
  },
  "left": {
    "id": "cd2fd7febb343ff4",
    "type": "split",
    "children": [
      {
        "id": "0df6278c1a5cf239",
        "type": "tabs",
        "children": [
          {
            "id": "2862666687f2c8b4",
            "type": "leaf",
            "state": {
              "type": "file-explorer",
              "state": {
                "sortOrder": "alphabetical",
                "autoReveal": false
              },
              "icon": "lucide-folder-closed",
              "title": "Files"
            }
          },
          {
            "id": "357f4dd147c62762",
            "type": "leaf",
            "state": {
              "type": "search",
              "state": {
                "query": "",
                "matchingCase": false,
                "explainSearch": false,
                "collapseAll": false,
                "extraContext": false,
                "sortOrder": "alphabetical"
              },
              "icon": "lucide-search",
              "title": "Search"
            }
          },
          {
            "id": "7503aadcb57b5d35",
            "type": "leaf",
            "state": {
              "type": "bookmarks",
              "state": {},
              "icon": "lucide-bookmark",
              "title": "Bookmarks"
            }
          }
        ]
      }
    ],
    "direction": "horizontal",
    "width": 300
  },
  "right": {
    "id": "249689aca2c55076",
    "type": "split",
    "children": [
      {
        "id": "ec62ef3a07814cdd",
        "type": "tabs",
        "children": [
          {
            "id": "94d4b7bb6a2b0977",
            "type": "leaf",
            "state": {
              "type": "backlink",
              "state": {
                "file": "Birds Eye Workflow.canvas",
                "collapseAll": false,
                "extraContext": false,
                "sortOrder": "alphabetical",
                "showSearch": false,
                "searchQuery": "",
                "backlinkCollapsed": false,
                "unlinkedCollapsed": true
              },
              "icon": "links-coming-in",
              "title": "Backlinks for Birds Eye Workflow"
            }
          },
          {
            "id": "19bccb1db70290a1",
            "type": "leaf",
            "state": {
              "type": "outgoing-link",
              "state": {
                "file": "Birds Eye Workflow.canvas",
                "linksCollapsed": false,
                "unlinkedCollapsed": true
              },
              "icon": "links-going-out",
              "title": "Outgoing links from Birds Eye Workflow"
            }
          },
          {
            "id": "392207b433004441",
            "type": "leaf",
            "state": {
              "type": "tag",
              "state": {
                "sortOrder": "frequency",
                "useHierarchy": true,
                "showSearch": false,
                "searchQuery": ""
              },
              "icon": "lucide-tags",
              "title": "Tags"
            }
          },
          {
            "id": "a76f6f8c48080f9b",
            "type": "leaf",
            "state": {
              "type": "outline",
              "state": {
                "file": "Birds Eye Workflow.canvas",
                "followCursor": false,
                "showSearch": false,
                "searchQuery": ""
              },
              "icon": "lucide-list",
              "title": "Outline of Birds Eye Workflow"
            }
          }
        ]
      }
    ],
    "direction": "horizontal",
    "width": 300,
    "collapsed": true
  },
  "left-ribbon": {
    "hiddenItems": {
      "switcher:Open quick switcher": false,
      "graph:Open graph view": false,
      "canvas:Create new canvas": false,
      "daily-notes:Open today's daily note": false,
      "templates:Insert template": false,
      "command-palette:Open command palette": false
    }
  },
  "active": "b4b1781772676a35",
  "lastOpenFiles": [
    "Welcome.md"
  ]
=======
{
  "main": {
    "id": "a742e32687739302",
    "type": "split",
    "children": [
      {
        "id": "a90d782f5e1ad49c",
        "type": "tabs",
        "children": [
          {
            "id": "3220bcf1653f432c",
            "type": "leaf",
            "state": {
              "type": "markdown",
              "state": {
                "file": "DataTypes/Display Block.md",
                "mode": "source",
                "source": false
              },
              "icon": "lucide-file",
              "title": "Display Block"
            }
          }
        ]
      }
    ],
    "direction": "vertical"
  },
  "left": {
    "id": "cd2fd7febb343ff4",
    "type": "split",
    "children": [
      {
        "id": "0df6278c1a5cf239",
        "type": "tabs",
        "children": [
          {
            "id": "2862666687f2c8b4",
            "type": "leaf",
            "state": {
              "type": "file-explorer",
              "state": {
                "sortOrder": "alphabetical",
                "autoReveal": false
              },
              "icon": "lucide-folder-closed",
              "title": "Files"
            }
          },
          {
            "id": "357f4dd147c62762",
            "type": "leaf",
            "state": {
              "type": "search",
              "state": {
                "query": "",
                "matchingCase": false,
                "explainSearch": false,
                "collapseAll": false,
                "extraContext": false,
                "sortOrder": "alphabetical"
              },
              "icon": "lucide-search",
              "title": "Search"
            }
          },
          {
            "id": "7503aadcb57b5d35",
            "type": "leaf",
            "state": {
              "type": "bookmarks",
              "state": {},
              "icon": "lucide-bookmark",
              "title": "Bookmarks"
            }
          }
        ]
      }
    ],
    "direction": "horizontal",
    "width": 300
  },
  "right": {
    "id": "249689aca2c55076",
    "type": "split",
    "children": [
      {
        "id": "ec62ef3a07814cdd",
        "type": "tabs",
        "children": [
          {
            "id": "94d4b7bb6a2b0977",
            "type": "leaf",
            "state": {
              "type": "backlink",
              "state": {
                "file": "Birds Eye Workflow.canvas",
                "collapseAll": false,
                "extraContext": false,
                "sortOrder": "alphabetical",
                "showSearch": false,
                "searchQuery": "",
                "backlinkCollapsed": false,
                "unlinkedCollapsed": true
              },
              "icon": "links-coming-in",
              "title": "Backlinks for Birds Eye Workflow"
            }
          },
          {
            "id": "19bccb1db70290a1",
            "type": "leaf",
            "state": {
              "type": "outgoing-link",
              "state": {
                "file": "Birds Eye Workflow.canvas",
                "linksCollapsed": false,
                "unlinkedCollapsed": true
              },
              "icon": "links-going-out",
              "title": "Outgoing links from Birds Eye Workflow"
            }
          },
          {
            "id": "392207b433004441",
            "type": "leaf",
            "state": {
              "type": "tag",
              "state": {
                "sortOrder": "frequency",
                "useHierarchy": true,
                "showSearch": false,
                "searchQuery": ""
              },
              "icon": "lucide-tags",
              "title": "Tags"
            }
          },
          {
            "id": "a76f6f8c48080f9b",
            "type": "leaf",
            "state": {
              "type": "outline",
              "state": {
                "file": "Birds Eye Workflow.canvas",
                "followCursor": false,
                "showSearch": false,
                "searchQuery": ""
              },
              "icon": "lucide-list",
              "title": "Outline of Birds Eye Workflow"
            }
          }
        ]
      }
    ],
    "direction": "horizontal",
    "width": 300,
    "collapsed": true
  },
  "left-ribbon": {
    "hiddenItems": {
      "switcher:Open quick switcher": false,
      "graph:Open graph view": false,
      "canvas:Create new canvas": false,
      "daily-notes:Open today's daily note": false,
      "templates:Insert template": false,
      "command-palette:Open command palette": false
    }
  },
  "active": "3220bcf1653f432c",
  "lastOpenFiles": [
    "Working/2025-04-06.md",
    "DataTypes/Result Block.md",
    "DataTypes/Display Block.md",
    "Birds Eye Overview.canvas",
    "Birds Eye Workflow.canvas",
    "Working",
    "Welcome.md"
  ]
>>>>>>> c0db8074
}<|MERGE_RESOLUTION|>--- conflicted
+++ resolved
@@ -1,182 +1,3 @@
-<<<<<<< HEAD
-{
-  "main": {
-    "id": "a742e32687739302",
-    "type": "split",
-    "children": [
-      {
-        "id": "8458bc166fd9c494",
-        "type": "tabs",
-        "children": [
-          {
-            "id": "b4b1781772676a35",
-            "type": "leaf",
-            "state": {
-              "type": "canvas",
-              "state": {
-                "file": "Birds Eye Workflow.canvas",
-                "viewState": {
-                  "x": -140.66673638233874,
-                  "y": -336.7445713587709,
-                  "zoom": -1.3333333333333333
-                }
-              },
-              "icon": "lucide-layout-dashboard",
-              "title": "Birds Eye Workflow"
-            }
-          }
-        ]
-      }
-    ],
-    "direction": "vertical"
-  },
-  "left": {
-    "id": "cd2fd7febb343ff4",
-    "type": "split",
-    "children": [
-      {
-        "id": "0df6278c1a5cf239",
-        "type": "tabs",
-        "children": [
-          {
-            "id": "2862666687f2c8b4",
-            "type": "leaf",
-            "state": {
-              "type": "file-explorer",
-              "state": {
-                "sortOrder": "alphabetical",
-                "autoReveal": false
-              },
-              "icon": "lucide-folder-closed",
-              "title": "Files"
-            }
-          },
-          {
-            "id": "357f4dd147c62762",
-            "type": "leaf",
-            "state": {
-              "type": "search",
-              "state": {
-                "query": "",
-                "matchingCase": false,
-                "explainSearch": false,
-                "collapseAll": false,
-                "extraContext": false,
-                "sortOrder": "alphabetical"
-              },
-              "icon": "lucide-search",
-              "title": "Search"
-            }
-          },
-          {
-            "id": "7503aadcb57b5d35",
-            "type": "leaf",
-            "state": {
-              "type": "bookmarks",
-              "state": {},
-              "icon": "lucide-bookmark",
-              "title": "Bookmarks"
-            }
-          }
-        ]
-      }
-    ],
-    "direction": "horizontal",
-    "width": 300
-  },
-  "right": {
-    "id": "249689aca2c55076",
-    "type": "split",
-    "children": [
-      {
-        "id": "ec62ef3a07814cdd",
-        "type": "tabs",
-        "children": [
-          {
-            "id": "94d4b7bb6a2b0977",
-            "type": "leaf",
-            "state": {
-              "type": "backlink",
-              "state": {
-                "file": "Birds Eye Workflow.canvas",
-                "collapseAll": false,
-                "extraContext": false,
-                "sortOrder": "alphabetical",
-                "showSearch": false,
-                "searchQuery": "",
-                "backlinkCollapsed": false,
-                "unlinkedCollapsed": true
-              },
-              "icon": "links-coming-in",
-              "title": "Backlinks for Birds Eye Workflow"
-            }
-          },
-          {
-            "id": "19bccb1db70290a1",
-            "type": "leaf",
-            "state": {
-              "type": "outgoing-link",
-              "state": {
-                "file": "Birds Eye Workflow.canvas",
-                "linksCollapsed": false,
-                "unlinkedCollapsed": true
-              },
-              "icon": "links-going-out",
-              "title": "Outgoing links from Birds Eye Workflow"
-            }
-          },
-          {
-            "id": "392207b433004441",
-            "type": "leaf",
-            "state": {
-              "type": "tag",
-              "state": {
-                "sortOrder": "frequency",
-                "useHierarchy": true,
-                "showSearch": false,
-                "searchQuery": ""
-              },
-              "icon": "lucide-tags",
-              "title": "Tags"
-            }
-          },
-          {
-            "id": "a76f6f8c48080f9b",
-            "type": "leaf",
-            "state": {
-              "type": "outline",
-              "state": {
-                "file": "Birds Eye Workflow.canvas",
-                "followCursor": false,
-                "showSearch": false,
-                "searchQuery": ""
-              },
-              "icon": "lucide-list",
-              "title": "Outline of Birds Eye Workflow"
-            }
-          }
-        ]
-      }
-    ],
-    "direction": "horizontal",
-    "width": 300,
-    "collapsed": true
-  },
-  "left-ribbon": {
-    "hiddenItems": {
-      "switcher:Open quick switcher": false,
-      "graph:Open graph view": false,
-      "canvas:Create new canvas": false,
-      "daily-notes:Open today's daily note": false,
-      "templates:Insert template": false,
-      "command-palette:Open command palette": false
-    }
-  },
-  "active": "b4b1781772676a35",
-  "lastOpenFiles": [
-    "Welcome.md"
-  ]
-=======
 {
   "main": {
     "id": "a742e32687739302",
@@ -357,5 +178,4 @@
     "Working",
     "Welcome.md"
   ]
->>>>>>> c0db8074
 }